import threading
import webbrowser
import os
import time
from typing import List, Dict

# Flask imports
from flask import (
    Flask,
    render_template,
    request,
    jsonify,
)

# ROS imports
from rclpy.node import Node

# Internal imports
from ros_create3_agent.robot.robot_state import get_robot_state
from ros_create3_agent.logging import get_logger
from ros_create3_agent.rosa_config import WEB_PORT, MAX_CHAT_HISTORY
from ros_create3_agent.utils.ros_threading import run_in_executor

# Get a logger for this module
logger = get_logger(__name__)

# Global variables
app = Flask(
    __name__,
    template_folder=os.path.join(os.path.dirname(__file__), "templates"),
    static_folder=os.path.join(os.path.dirname(__file__), "static"),
)

# Set in initialize()
rosa = None
robot_state = None

# Chat history (list of dicts: {content, sender (user/robot/agent)})
chat_history = []


# Helper to trim chat history
def _trim_chat_history():
    global chat_history
    if len(chat_history) > MAX_CHAT_HISTORY:
        chat_history = chat_history[-MAX_CHAT_HISTORY:]


def _add_user_message(content: str):
    chat_history.append({"content": content, "sender": "user"})
    _trim_chat_history()


def add_robot_message(content: str):
    chat_history.append({"content": content, "sender": "robot"})
    _trim_chat_history()


def _add_agent_message(content: str):
    chat_history.append({"content": content, "sender": "agent"})
    _trim_chat_history()


def initialize(node: Node, ros_agent) -> None:
    """Initialize the web interface for the Create 3 robot agent."""
    global rosa, robot_state
    rosa = ros_agent
    robot_state = get_robot_state(node)
    
    # Initialize chat with welcome message
    welcome_msg = "Welcome to the Create 3 Robot Assistant. How can I help you today?"
    _add_agent_message(welcome_msg)
    
    # Start Flask server in background thread
    web_thread = threading.Thread(target=_run_flask_app, daemon=True)
    web_thread.start()
    
    # Give Flask time to start before opening browser
    time.sleep(2)
    webbrowser.open(f"http://localhost:{WEB_PORT}")
    logger.info(f"Web interface initialized on http://localhost:{WEB_PORT}")


def _get_chat_history() -> List[Dict[str, str]]:
    """Return our own chat history for the web UI."""
    return list(chat_history)


def _run_flask_app() -> None:
    """Run the Flask app in a separate thread."""
    app.run(host="0.0.0.0", port=WEB_PORT, threaded=True, debug=False)


def _process_user_input(user_input: str) -> str:
    """
    This function adds the message to chat history and offloads LLM processing to a background thread.
    """
    logger.info(f"Processing command via web: {user_input}")
<<<<<<< HEAD
=======
    _add_user_message(user_input)  # Add user message to chat history
    # Using shared thread pool to prevent blocking the Flask thread
    run_in_executor(_process_user_input_background, user_input)
    return "Processing command... (results will appear in chat)"


def _process_user_input_background(user_input: str):
    """
    Background worker that processes user input through ROSA.
    Handles both text and audio input and adds responses to chat history.
    This runs in a separate thread to prevent blocking the Flask server.
    """
>>>>>>> 55b89c66
    try:
        # Check if the user input is an audio command
        if user_input.lower().strip() == "audio":
            logger.info("Listening for verbal input...")
            _add_agent_message("Listening...")
            
            # Get audio transcription from Rosa
            transcription = rosa.listen()
            if transcription:
                logger.info(f"Transcribed audio: {transcription}")
                _add_user_message(f"🎤 {transcription}")
                response = rosa.invoke(transcription)
            else:
                logger.warning("No speech detected or transcription failed")
                response = "I couldn't hear anything or understand what was said. Please try again."
        else:
<<<<<<< HEAD
            # Regular text input processing
            _add_user_message(user_input)  # Add user message to chat history
=======
            # Regular text input processing - this can take time due to LLM API calls
>>>>>>> 55b89c66
            response = rosa.invoke(user_input)
            
        _add_agent_message(response)
    except Exception as e:
        error_msg = f"Error processing command: {str(e)}"
        logger.error(error_msg)
        _add_agent_message(error_msg)


@app.route("/")
def index():
    """Render the main page."""
    return render_template("index.html", max_chat_history=MAX_CHAT_HISTORY)


@app.route("/api/chat", methods=["GET"])
def get_chat():
    """API endpoint to get chat history."""
    return jsonify({"history": _get_chat_history(), "status": robot_state.get_state()})


@app.route("/api/chat", methods=["POST"])
def post_message():
    """API endpoint to post a new message."""
    if not request.json or "message" not in request.json:
        return jsonify({"error": "Invalid request"}), 400

    user_input = request.json["message"]
    response = _process_user_input(user_input)

    return jsonify(
        {
            "history": _get_chat_history(),
            "status": robot_state.get_state(),
            "response": response,
        }
    )<|MERGE_RESOLUTION|>--- conflicted
+++ resolved
@@ -96,9 +96,6 @@
     This function adds the message to chat history and offloads LLM processing to a background thread.
     """
     logger.info(f"Processing command via web: {user_input}")
-<<<<<<< HEAD
-=======
-    _add_user_message(user_input)  # Add user message to chat history
     # Using shared thread pool to prevent blocking the Flask thread
     run_in_executor(_process_user_input_background, user_input)
     return "Processing command... (results will appear in chat)"
@@ -110,7 +107,6 @@
     Handles both text and audio input and adds responses to chat history.
     This runs in a separate thread to prevent blocking the Flask server.
     """
->>>>>>> 55b89c66
     try:
         # Check if the user input is an audio command
         if user_input.lower().strip() == "audio":
@@ -127,12 +123,8 @@
                 logger.warning("No speech detected or transcription failed")
                 response = "I couldn't hear anything or understand what was said. Please try again."
         else:
-<<<<<<< HEAD
-            # Regular text input processing
+            # Regular text input processing - this can take time due to LLM API calls
             _add_user_message(user_input)  # Add user message to chat history
-=======
-            # Regular text input processing - this can take time due to LLM API calls
->>>>>>> 55b89c66
             response = rosa.invoke(user_input)
             
         _add_agent_message(response)
